--- conflicted
+++ resolved
@@ -1,12 +1,11 @@
+from marshmallow.schema import SchemaMeta
+
 from app.api.v2.managers.base_api_manager import BaseApiManager
 from app.api.v2.responses import JsonHttpNotFound, JsonHttpForbidden
-<<<<<<< HEAD
 from app.objects.secondclass.c_link import LinkSchema, Link
 from app.objects.secondclass.c_executor import Executor
 from app.objects.c_ability import Ability
 from app.utility.base_world import BaseWorld
-=======
->>>>>>> 1b9495c8
 
 import uuid
 
@@ -20,7 +19,6 @@
         report = await operation.report(file_svc=self._file_svc, data_svc=self._data_svc)
         return report
 
-<<<<<<< HEAD
     async def get_operation_links(self, operation_id: str, access: dict):
         operation = await self.get_operation(operation_id, access)
         links = [link.display for link in operation.chain]
@@ -87,8 +85,6 @@
             raise JsonHttpNotFound(f'Agent {paw} was not found in potential links for Operation {operation_id}')
         return output_links
 
-=======
->>>>>>> 1b9495c8
     """Object Creation Helpers"""
     async def get_operation_object(self, operation_id: str, access: dict):
         try:
@@ -97,7 +93,6 @@
             raise JsonHttpNotFound(f'Operation not found: {operation_id}')
         if operation.match(access):
             return operation
-<<<<<<< HEAD
         raise JsonHttpForbidden(f'Insufficient permissions to view operation {operation_id}')
 
     async def get_agent(self, access: dict, data: dict):
@@ -112,7 +107,4 @@
         obj_schema = schema()
         obj = obj_schema.load(data)
         obj.access = self._get_allowed_from_access(access)
-        return obj
-=======
-        raise JsonHttpForbidden(f'Cannot view operation due to insufficient permissions: {operation_id}')
->>>>>>> 1b9495c8
+        return obj