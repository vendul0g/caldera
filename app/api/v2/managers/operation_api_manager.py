--- conflicted
+++ resolved
@@ -107,7 +107,7 @@
         potential_links = [potential_link.display for potential_link in operation.potential_links]
         return potential_links
 
-    """Operation Creation Helpers"""
+    """Object Creation Helpers"""
     async def get_operation_object(self, operation_id: str, access: dict):
         try:
             operation = (await self._data_svc.locate('operations', {'id': operation_id}))[0]
@@ -128,11 +128,7 @@
         operation = OperationSchema().load(data)
         await operation.update_operation_agents(self.services)
         allowed = self._get_allowed_from_access(access)
-<<<<<<< HEAD
-        operation.set_operation_access(allowed)
-=======
         operation.access = allowed
->>>>>>> b103d993
         operation.set_start_details()
         return operation
 
