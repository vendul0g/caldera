import asyncio
import copy
import datetime
import glob
import os
import pickle
import tarfile
import shutil
import warnings
from importlib import import_module

from app.objects.c_ability import Ability
from app.objects.c_adversary import Adversary
from app.objects.c_objective import Objective
from app.objects.c_planner import Planner
from app.objects.c_plugin import Plugin
from app.objects.c_source import Source
from app.objects.secondclass.c_executor import Executor
from app.objects.secondclass.c_goal import Goal
from app.objects.secondclass.c_parser import Parser
from app.objects.secondclass.c_requirement import Requirement
from app.service.interfaces.i_data_svc import DataServiceInterface
from app.utility.base_service import BaseService

MIN_MODULE_LEN = 1

DATA_BACKUP_DIR = "data/backup"
DATA_FILE_GLOBS = (
    'data/abilities/*',
    'data/adversaries/*',
    'data/facts/*',
    'data/objectives/*',
    'data/payloads/*',
    'data/results/*',
    'data/sources/*',
    'data/object_store',
)


class DataService(DataServiceInterface, BaseService):

    def __init__(self):
        self.log = self.add_service('data_svc', self)
        self.schema = dict(agents=[], planners=[], adversaries=[], abilities=[], sources=[], operations=[],
                           schedules=[], plugins=[], obfuscators=[], objectives=[], data_encoders=[])
        self.ram = copy.deepcopy(self.schema)

    @staticmethod
    def _iter_data_files():
        """Yield paths to data files managed by caldera.

        The files paths are relative to the root caldera folder, so they
        will begin with "data/".

        Note:
            This will skip any files starting with '.' (e.g., '.gitkeep').
        """
        for data_glob in DATA_FILE_GLOBS:
            for f in glob.glob(data_glob):
                yield f

    @staticmethod
    def _delete_file(path):
        if not os.path.exists(path):
            return
        elif os.path.isdir(path):
            shutil.rmtree(path)
        else:
            os.remove(path)

    @staticmethod
    async def destroy():
        """Reset the caldera data directory and server state.

        This creates a gzipped tarball backup of the data files tracked by caldera.
        Paths are preserved within the tarball, with all files having "data/" as the
        root.
        """
        if not os.path.exists(DATA_BACKUP_DIR):
            os.mkdir(DATA_BACKUP_DIR)

        timestamp = datetime.datetime.utcnow().strftime('%Y%m%d%H%M%S')
        tarball_path = os.path.join(DATA_BACKUP_DIR, f'backup-{timestamp}.tar.gz')

        with tarfile.open(tarball_path, 'w:gz') as tarball:
            for file_path in DataService._iter_data_files():
                tarball.add(file_path)
                DataService._delete_file(file_path)

    async def save_state(self):
        await self._prune_non_critical_data()
        await self.get_service('file_svc').save_file('object_store', pickle.dumps(self.ram), 'data')

    async def restore_state(self):
        """
        Restore the object database

        :return:
        """
        if os.path.exists('data/object_store'):
            _, store = await self.get_service('file_svc').read_file('object_store', 'data')
            # Pickle is only used to load a local file that caldera creates. Pickled data is not
            # received over the network.
            ram = pickle.loads(store)  # nosec
            for key in ram.keys():
                self.ram[key] = []
                for c_object in ram[key]:
                    await self.store(c_object)
            self.log.debug('Restored data from persistent storage')
        self.log.debug('There are %s jobs in the scheduler' % len(self.ram['schedules']))

    async def apply(self, collection):
        if collection not in self.ram:
            self.ram[collection] = []

    async def load_data(self, plugins=()):
        loop = asyncio.get_event_loop()
        loop.create_task(self._load(plugins))

    async def reload_data(self, plugins=()):
        await self._load(plugins)

    async def store(self, c_object):
        try:
            return c_object.store(self.ram)
        except Exception as e:
            self.log.error('[!] can only store first-class objects: %s' % e)

    async def locate(self, object_name, match=None):
        try:
            return [obj for obj in self.ram[object_name] if obj.match(match)]
        except Exception as e:
            self.log.error('[!] LOCATE: %s' % e)

    async def search(self, value, object_name):
        try:
            return [obj for obj in self.ram[object_name] if obj.search_tags(value)]
        except Exception as e:
            self.log.error('[!] SEARCH: %s' % e)

    async def remove(self, object_name, match):
        try:
            self.ram[object_name][:] = [obj for obj in self.ram[object_name] if not obj.match(match)]
        except Exception as e:
            self.log.error('[!] REMOVE: %s' % e)

    async def load_ability_file(self, filename, access):
        for entries in self.strip_yml(filename):
            for ab in entries:
                ability_id = ab.pop('id', None)
                name = ab.pop('name', '')
                description = ab.pop('description', '')
                tactic = ab.pop('tactic', None)
                technique_id = ab.get('technique', dict()).get('attack_id')
                technique_name = ab.pop('technique', dict()).get('name')
                privilege = ab.pop('privilege', None)
                repeatable = ab.pop('repeatable', False)
                singleton = ab.pop('singleton', False)
                requirements = await self._load_ability_requirements(ab.pop('requirements', []))
                buckets = ab.pop('buckets', [tactic])
                executors = await self.load_executors_from_platform_dict(ab.pop('platforms', dict()))

                if tactic and tactic not in filename:
                    self.log.error('Ability=%s has wrong tactic' % id)

                await self._create_ability(ability_id=ability_id, name=name, description=description, tactic=tactic,
                                           technique_id=technique_id, technique_name=technique_name,
                                           executors=executors, requirements=requirements, privilege=privilege,
                                           repeatable=repeatable, buckets=buckets, access=access, singleton=singleton,
                                           **ab)

    async def load_executors_from_platform_dict(self, platforms):
        executors = []
        for platform_names, platform_executors in platforms.items():
            for executor_names, executor in platform_executors.items():

                command = executor['command'].strip() if executor.get('command') else None
                cleanup = executor['cleanup'].strip() if executor.get('cleanup') else None

                code = executor['code'].strip() if executor.get('code') else None
                if code:
                    _, code_path = await self.get_service('file_svc').find_file_path(code)
                    if code_path:
                        _, code_data = await self.get_service('file_svc').read_file(code)
                        code = code_data.decode('utf-8').strip()
                    else:
                        code = code

                language = executor.get('language')
                build_target = executor.get('build_target')
                payloads = executor.get('payloads')
                uploads = executor.get('uploads')
                timeout = executor.get('timeout', 60)
                variations = executor.get('variations', [])

                parsers = await self._load_executor_parsers(executor.get('parsers', []))

                for platform_name in platform_names.split(','):
                    for executor_name in executor_names.split(','):
                        executors.append(Executor(name=executor_name, platform=platform_name, command=command,
                                                  code=code, language=language, build_target=build_target,
                                                  payloads=payloads, uploads=uploads, timeout=timeout,
                                                  parsers=parsers, cleanup=cleanup, variations=variations))
        return executors

    async def load_adversary_file(self, filename, access):
        warnings.warn("Function deprecated and will be removed in a future update. Use load_yaml_file", DeprecationWarning)
        await self.load_yaml_file(Adversary, filename, access)

    async def load_source_file(self, filename, access):
        warnings.warn("Function deprecated and will be removed in a future update. Use load_yaml_file", DeprecationWarning)
        await self.load_yaml_file(Source, filename, access)

    async def load_objective_file(self, filename, access):
        warnings.warn("Function deprecated and will be removed in a future update. Use load_yaml_file", DeprecationWarning)
        await self.load_yaml_file(Objective, filename, access)

    async def load_yaml_file(self, object_class, filename, access):
        for src in self.strip_yml(filename):
            obj = object_class.load(src)
            obj.access = access
            await self.store(obj)

    """ PRIVATE """

    async def _load(self, plugins=()):
        try:
            async_tasks = []
            if not plugins:
                plugins = [p for p in await self.locate('plugins') if p.data_dir and p.enabled]
            if not [plugin for plugin in plugins if plugin.data_dir == 'data']:
                plugins.append(Plugin(data_dir='data'))
            for plug in plugins:
                await self._load_payloads(plug)
                await self._load_abilities(plug, async_tasks)
                await self._load_objectives(plug)
                await self._load_adversaries(plug)
                await self._load_planners(plug)
                await self._load_sources(plug)
                await self._load_packers(plug)
            for task in async_tasks:
                await task
            await self._load_extensions()
            await self._load_data_encoders(plugins)
            await self._verify_data_sets()
        except Exception as e:
            self.log.debug(repr(e), exc_info=True)

    async def _load_adversaries(self, plugin):
        for filename in glob.iglob('%s/adversaries/**/*.yml' % plugin.data_dir, recursive=True):
            await self.load_yaml_file(Adversary, filename, plugin.access)

    async def _load_abilities(self, plugin, tasks=None):
        tasks = [] if tasks is None else tasks
        for filename in glob.iglob('%s/abilities/**/*.yml' % plugin.data_dir, recursive=True):
            tasks.append(asyncio.get_event_loop().create_task(self.load_ability_file(filename, plugin.access)))

    @staticmethod
    async def _load_ability_requirements(requirements):
        loaded_reqs = []
        for requirement in requirements:
            for module in requirement:
                loaded_reqs.append(Requirement.load(dict(module=module, relationship_match=requirement[module])))
        return loaded_reqs

    @staticmethod
    async def _load_executor_parsers(parsers):
        ps = []
        for module in parsers:
            ps.append(Parser.load(dict(module=module, parserconfigs=parsers[module])))
        return ps

    async def _load_sources(self, plugin):
        for filename in glob.iglob('%s/sources/*.yml' % plugin.data_dir, recursive=False):
            await self.load_yaml_file(Source, filename, plugin.access)

    async def _load_objectives(self, plugin):
        for filename in glob.iglob('%s/objectives/*.yml' % plugin.data_dir, recursive=False):
            await self.load_yaml_file(Objective, filename, plugin.access)

    async def _load_payloads(self, plugin):
        for filename in glob.iglob('%s/payloads/*.yml' % plugin.data_dir, recursive=False):
            data = self.strip_yml(filename)
            payload_config = self.get_config(name='payloads')
            payload_config['standard_payloads'] = data[0]['standard_payloads']
            payload_config['special_payloads'] = data[0]['special_payloads']
            payload_config['extensions'] = data[0]['extensions']
            await self._apply_special_payload_hooks(payload_config['special_payloads'])
            await self._apply_special_extension_hooks(payload_config['extensions'])
            self.apply_config(name='payloads', config=payload_config)

    async def _load_planners(self, plugin):
        for filename in glob.iglob('%s/planners/*.yml' % plugin.data_dir, recursive=False):
            await self.load_yaml_file(Planner, filename, plugin.access)

    async def _load_extensions(self):
        for entry in self._app_configuration['payloads']['extensions']:
            await self.get_service('file_svc').add_special_payload(entry,
                                                                   self._app_configuration['payloads']
                                                                   ['extensions'][entry])

    async def _load_packers(self, plugin):
        plug_packers = dict()
        for module in glob.iglob('plugins/%s/app/packers/**.py' % plugin.name):
            packer = import_module(module.replace('/', '.').replace('\\', '.').replace('.py', ''))
            if await packer.check_dependencies(self.get_service('app_svc')):
                plug_packers[packer.name] = packer
        self.get_service('file_svc').packers.update(plug_packers)

<<<<<<< HEAD
    async def _create_ability(self, ability_id, name=None, description=None, tactic=None, technique_id=None,
                              technique_name=None, executors=None, requirements=None, privilege=None,
                              repeatable=False, buckets=None, access=None, singleton=False, **kwargs):
        ability = Ability(ability_id=ability_id, name=name, description=description, tactic=tactic,
                          technique_id=technique_id, technique_name=technique_name, executors=executors,
                          requirements=requirements, privilege=privilege, repeatable=repeatable, buckets=buckets,
                          access=access, singleton=singleton, **kwargs)
=======
    async def _load_data_encoders(self, plugins):
        glob_paths = ['app/data_encoders/**.py'] + \
                     ['plugins/%s/app/data_encoders/**.py' % plugin.name for plugin in plugins]
        for glob_path in glob_paths:
            for module_path in glob.iglob(glob_path):
                imported_module = import_module(module_path.replace('/', '.').replace('\\', '.').replace('.py', ''))
                encoder = imported_module.load()
                await self.store(encoder)

    async def _create_ability(self, ability_id, tactic=None, technique_name=None, technique_id=None, name=None,
                              test=None, description=None, executor=None, platform=None, cleanup=None, payloads=None,
                              parsers=None, requirements=None, privilege=None, timeout=60, access=None, buckets=None,
                              repeatable=False, code=None, language=None, build_target=None, variations=None,
                              singleton=False, uploads=None, **kwargs):
        ps = []
        for module in parsers:
            ps.append(Parser.load(dict(module=module, parserconfigs=parsers[module])))
        rs = []
        for requirement in requirements:
            for module in requirement:
                rs.append(Requirement.load(dict(module=module, relationship_match=requirement[module])))
        ability = Ability(ability_id=ability_id, name=name, test=test, tactic=tactic,
                          technique_id=technique_id, technique=technique_name, code=code, language=language,
                          executor=executor, platform=platform, description=description, build_target=build_target,
                          cleanup=cleanup, payloads=payloads, uploads=uploads, parsers=ps, requirements=rs,
                          privilege=privilege, timeout=timeout, repeatable=repeatable,
                          variations=variations, buckets=buckets, singleton=singleton, **kwargs)
        ability.access = access
>>>>>>> f13521b6
        return await self.store(ability)

    async def _prune_non_critical_data(self):
        self.ram.pop('plugins')
        self.ram.pop('obfuscators')

    async def _apply_special_extension_hooks(self, special_extensions):
        for k, v in special_extensions.items():
            if len(v.split('.')) > MIN_MODULE_LEN:
                try:
                    mod = __import__('.'.join(v.split('.')[:-1]), fromlist=[v.split('.')[-1]])
                    handle = getattr(mod, v.split('.')[-1])
                    self.get_service('file_svc').special_payloads[k] = handle
                except AttributeError:
                    self.log.error('Unable to properly load {} for payload {} from string.'.format(k, v))
                except ModuleNotFoundError:
                    self.log.warning('Unable to properly load {} for payload {} due to failed import'.format(k, v))
            else:
                self.log.warning('Unable to decipher target function from string {}.'.format(v))

    async def _apply_special_payload_hooks(self, special_payloads):
        for k, v in special_payloads.items():
            await self.get_service('file_svc').add_special_payload(k, getattr(self.get_service(v['service']),
                                                                              v['function']))

    async def _verify_data_sets(self):
        await self._verify_abilities()
        await self._verify_default_objective_exists()
        await self._verify_adversary_profiles()

    async def _verify_abilities(self):
        required_fields = ['name', 'description', 'tactic', 'technique_id', 'technique_name']
        special_extensions = [special_payload for special_payload in
                              self.get_service('file_svc').special_payloads if special_payload.startswith('.')]
        cleanup_abilities = await self.locate('abilities', dict(ability_id='4cd4eb44-29a7-4259-91ae-e457b283a880'))
        for ability in await self.locate('abilities'):
            for field in required_fields:
                if not getattr(ability, field):
                    setattr(ability, field, 'auto-generated')
                    self.log.warning('Missing required field in ability %s: %s' % (ability.ability_id, field))
            for executor in ability.executors:
                for payload in executor.payloads:
                    payload_name = payload
                    if self.is_uuid4(payload):
                        payload_name, _ = self.get_service('file_svc').get_payload_name_from_uuid(payload)
                    if (executor.code and payload_name == executor.build_target) or \
                            any(payload_name.endswith(extension) for extension in special_extensions):
                        continue
                    _, path = await self.get_service('file_svc').find_file_path(payload_name)
                    if not path:
                        self.log.warning('Payload referenced in %s but not found: %s', ability.ability_id, payload)
                        continue

                    for cleanup_ability in cleanup_abilities:
                        cleanup_executor = cleanup_ability.find_executor(executor.name, executor.platform)
                        if cleanup_executor and cleanup_executor.cleanup:
                            payload_name = '#{payload:%s}' % payload if self.is_uuid4(payload) else payload
                            cleanup_command = executor.replace_cleanup(cleanup_executor.cleanup[0], payload_name)
                            if cleanup_command not in executor.cleanup:
                                executor.cleanup.append(cleanup_command)

    async def _verify_default_objective_exists(self):
        if not await self.locate('objectives', match=dict(name='default')):
            await self.store(Objective(id='495a9828-cab1-44dd-a0ca-66e58177d8cc', name='default',
                                       description='This is a default objective that runs forever.', goals=[Goal()]))

    async def _verify_adversary_profiles(self):
        for adv in await self.locate('adversaries'):
            if not adv.objective:
                adv.objective = '495a9828-cab1-44dd-a0ca-66e58177d8cc'
            if not next((objective for objective in self.ram['objectives'] if objective.id == adv.objective), None):
                self.log.warning('Objective referenced in %s but not found: %s' % (adv.adversary_id, adv.objective))
            for ability_id in adv.atomic_ordering:
                if not next((ability for ability in self.ram['abilities'] if ability.ability_id == ability_id), None):
                    self.log.warning('Ability referenced in %s but not found: %s' % (adv.adversary_id, ability_id))
            adv.has_repeatable_abilities = adv.check_repeatable_abilities(self.ram['abilities'])<|MERGE_RESOLUTION|>--- conflicted
+++ resolved
@@ -307,15 +307,6 @@
                 plug_packers[packer.name] = packer
         self.get_service('file_svc').packers.update(plug_packers)
 
-<<<<<<< HEAD
-    async def _create_ability(self, ability_id, name=None, description=None, tactic=None, technique_id=None,
-                              technique_name=None, executors=None, requirements=None, privilege=None,
-                              repeatable=False, buckets=None, access=None, singleton=False, **kwargs):
-        ability = Ability(ability_id=ability_id, name=name, description=description, tactic=tactic,
-                          technique_id=technique_id, technique_name=technique_name, executors=executors,
-                          requirements=requirements, privilege=privilege, repeatable=repeatable, buckets=buckets,
-                          access=access, singleton=singleton, **kwargs)
-=======
     async def _load_data_encoders(self, plugins):
         glob_paths = ['app/data_encoders/**.py'] + \
                      ['plugins/%s/app/data_encoders/**.py' % plugin.name for plugin in plugins]
@@ -325,26 +316,13 @@
                 encoder = imported_module.load()
                 await self.store(encoder)
 
-    async def _create_ability(self, ability_id, tactic=None, technique_name=None, technique_id=None, name=None,
-                              test=None, description=None, executor=None, platform=None, cleanup=None, payloads=None,
-                              parsers=None, requirements=None, privilege=None, timeout=60, access=None, buckets=None,
-                              repeatable=False, code=None, language=None, build_target=None, variations=None,
-                              singleton=False, uploads=None, **kwargs):
-        ps = []
-        for module in parsers:
-            ps.append(Parser.load(dict(module=module, parserconfigs=parsers[module])))
-        rs = []
-        for requirement in requirements:
-            for module in requirement:
-                rs.append(Requirement.load(dict(module=module, relationship_match=requirement[module])))
-        ability = Ability(ability_id=ability_id, name=name, test=test, tactic=tactic,
-                          technique_id=technique_id, technique=technique_name, code=code, language=language,
-                          executor=executor, platform=platform, description=description, build_target=build_target,
-                          cleanup=cleanup, payloads=payloads, uploads=uploads, parsers=ps, requirements=rs,
-                          privilege=privilege, timeout=timeout, repeatable=repeatable,
-                          variations=variations, buckets=buckets, singleton=singleton, **kwargs)
-        ability.access = access
->>>>>>> f13521b6
+    async def _create_ability(self, ability_id, name=None, description=None, tactic=None, technique_id=None,
+                              technique_name=None, executors=None, requirements=None, privilege=None,
+                              repeatable=False, buckets=None, access=None, singleton=False, **kwargs):
+        ability = Ability(ability_id=ability_id, name=name, description=description, tactic=tactic,
+                          technique_id=technique_id, technique_name=technique_name, executors=executors,
+                          requirements=requirements, privilege=privilege, repeatable=repeatable, buckets=buckets,
+                          access=access, singleton=singleton, **kwargs)
         return await self.store(ability)
 
     async def _prune_non_critical_data(self):
