import base64
import json
import os
from base64 import b64encode
from datetime import datetime
from unittest import mock
from unittest.mock import MagicMock

import pytest

from app.objects.c_operation import Operation
from app.objects.secondclass.c_link import Link
from app.service.interfaces.i_event_svc import EventServiceInterface
from app.utility.base_service import BaseService
from app.objects.secondclass.c_result import Result


@pytest.fixture
def operation_agent(agent):
    return agent(sleep_min=30, sleep_max=60, watchdog=0, platform='windows', host='WORKSTATION',
                 username='testagent', architecture='amd64', group='red', location=r'C:\Users\Public\test.exe',
                 pid=1234, ppid=123, executors=['psh'], privilege='User', exe_name='test.exe', contact='unknown',
                 paw='testpaw')


@pytest.fixture
def operation_adversary(adversary):
    return adversary(adversary_id='123', name='test adversary', description='test adversary desc')


@pytest.fixture
def operation_link():
    def _generate_link(command, paw, ability, executor, pid=0, decide=None, collect=None, finish=None, **kwargs):
        generated_link = Link(command, paw, ability, executor, **kwargs)
        generated_link.pid = pid
        if decide:
            generated_link.decide = decide
        if collect:
            generated_link.collect = collect
        if finish:
            generated_link.finish = finish
        return generated_link
    return _generate_link


@pytest.fixture
def encoded_command():
    def _encode_command(command_str):
        return b64encode(command_str.encode('utf-8')).decode()
    return _encode_command


@pytest.fixture
def op_for_event_logs(operation_agent, operation_adversary, executor, ability, operation_link, encoded_command):
    op = Operation(name='test', agents=[operation_agent], adversary=operation_adversary)
    op.set_start_details()
    command_1 = 'whoami'
    command_2 = 'hostname'
    executor_1 = executor(name='psh', platform='windows', command=command_1)
    executor_2 = executor(name='psh', platform='windows', command=command_2)
    ability_1 = ability(ability_id='123', tactic='test tactic', technique_id='T0000', technique_name='test technique',
                        name='test ability', description='test ability desc', executors=[executor_1])
    ability_2 = ability(ability_id='456', tactic='test tactic', technique_id='T0000', technique_name='test technique',
                        name='test ability 2', description='test ability 2 desc', executors=[executor_2])
    link_1 = operation_link(ability=ability_1, paw=operation_agent.paw, executor=executor_1,
                            command=encoded_command(command_1), status=0, host=operation_agent.host, pid=789,
                            decide=datetime.strptime('2021-01-01 08:00:00', '%Y-%m-%d %H:%M:%S'),
                            collect=datetime.strptime('2021-01-01 08:01:00', '%Y-%m-%d %H:%M:%S'),
                            finish='2021-01-01 08:02:00')
    link_2 = operation_link(ability=ability_2, paw=operation_agent.paw, executor=executor_2,
                            command=encoded_command(command_2), status=0, host=operation_agent.host, pid=7890,
                            decide=datetime.strptime('2021-01-01 09:00:00', '%Y-%m-%d %H:%M:%S'),
                            collect=datetime.strptime('2021-01-01 09:01:00', '%Y-%m-%d %H:%M:%S'),
                            finish='2021-01-01 09:02:00')
    discarded_link = operation_link(ability=ability_2, paw=operation_agent.paw, executor=executor_2,
                                    command=encoded_command(command_2), status=-2, host=operation_agent.host, pid=7891,
                                    decide=datetime.strptime('2021-01-01 10:00:00', '%Y-%m-%d %H:%M:%S'))
    op.chain = [link_1, link_2, discarded_link]
    return op


@pytest.fixture
<<<<<<< HEAD
def test_ability(ability, executor):
    return ability(ability_id='123', executors=[executor(name='psh', platform='windows')])
=======
def fake_event_svc(loop):
    class FakeEventService(BaseService, EventServiceInterface):
        def __init__(self):
            self.fired = {}

        def reset(self):
            self.fired = {}

        async def observe_event(self, callback, exchange=None, queue=None):
            pass

        async def fire_event(self, exchange=None, queue=None, timestamp=True, **callback_kwargs):
            self.fired[exchange, queue] = callback_kwargs

    service = FakeEventService()
    service.add_service('event_svc', service)

    yield service

    BaseService.remove_service('event_svc')


@pytest.fixture
def test_ability(ability):
    return ability(ability_id='123')
>>>>>>> f4fe3c91


@pytest.fixture
def make_test_link(test_ability):
    def _make_link(link_id):
        return Link(command='', paw='123456', ability=test_ability, id=link_id, executor=test_ability.executors[0])
    return _make_link


@pytest.fixture
def make_test_result():
    def _make_result(link_id):
        result = dict(
            id=link_id,
            output=str(base64.b64encode('10.10.10.10'.encode('utf-8')).decode('utf-8')),
            pid=0,
            status=0
        )
        return Result(**result)
    return _make_result


@pytest.fixture
def op_with_learning_parser(ability, adversary):
    op = Operation(name='test', agents=[], adversary=adversary, use_learning_parsers=True)
    return op


@pytest.fixture
def op_without_learning_parser(ability, adversary):
    op = Operation(name='test', agents=[], adversary=adversary, use_learning_parsers=False)
    return op


class TestOperation:
    def test_ran_ability_id(self, ability, adversary):
        op = Operation(name='test', agents=[], adversary=adversary)
        mock_link = MagicMock(spec=Link, ability=ability(ability_id='123'), finish='2021-01-01 08:00:00')
        op.chain = [mock_link]
        assert op.ran_ability_id('123')

    def test_event_logs(self, loop, op_for_event_logs, operation_agent, file_svc, data_svc):
        loop.run_until_complete(data_svc.remove('agents', match=dict(unique=operation_agent.unique)))
        loop.run_until_complete(data_svc.store(operation_agent))
        start_time = op_for_event_logs.start.strftime('%Y-%m-%d %H:%M:%S')
        agent_creation_time = operation_agent.created.strftime('%Y-%m-%d %H:%M:%S')
        want_agent_metadata = dict(
            paw='testpaw',
            group='red',
            architecture='amd64',
            username='testagent',
            location=r'C:\Users\Public\test.exe',
            pid=1234,
            ppid=123,
            privilege='User',
            host='WORKSTATION',
            contact='unknown',
            created=agent_creation_time,
        )
        want_operation_metadata = dict(
            operation_name='test',
            operation_start=start_time,
            operation_adversary='test adversary',
        )
        want_attack_metadata = dict(
            tactic='test tactic',
            technique_name='test technique',
            technique_id='T0000',
        )
        want = [
            dict(
                command='d2hvYW1p',
                delegated_timestamp='2021-01-01 08:00:00',
                collected_timestamp='2021-01-01 08:01:00',
                finished_timestamp='2021-01-01 08:02:00',
                status=0,
                platform='windows',
                executor='psh',
                pid=789,
                agent_metadata=want_agent_metadata,
                ability_metadata=dict(
                  ability_id='123',
                  ability_name='test ability',
                  ability_description='test ability desc',
                ),
                operation_metadata=want_operation_metadata,
                attack_metadata=want_attack_metadata,
            ),
            dict(
                command='aG9zdG5hbWU=',
                delegated_timestamp='2021-01-01 09:00:00',
                collected_timestamp='2021-01-01 09:01:00',
                finished_timestamp='2021-01-01 09:02:00',
                status=0,
                platform='windows',
                executor='psh',
                pid=7890,
                agent_metadata=want_agent_metadata,
                ability_metadata=dict(
                    ability_id='456',
                    ability_name='test ability 2',
                    ability_description='test ability 2 desc',
                ),
                operation_metadata=want_operation_metadata,
                attack_metadata=want_attack_metadata,
            ),
        ]
        event_logs = loop.run_until_complete(op_for_event_logs.event_logs(file_svc, data_svc))
        assert event_logs == want

    def test_writing_event_logs_to_disk(self, loop, op_for_event_logs, operation_agent, file_svc, data_svc):
        loop.run_until_complete(data_svc.remove('agents', match=dict(unique=operation_agent.unique)))
        loop.run_until_complete(data_svc.store(operation_agent))

        start_time = op_for_event_logs.start.strftime('%Y-%m-%d %H:%M:%S')
        agent_creation_time = operation_agent.created.strftime('%Y-%m-%d %H:%M:%S')
        want_agent_metadata = dict(
            paw='testpaw',
            group='red',
            architecture='amd64',
            username='testagent',
            location=r'C:\Users\Public\test.exe',
            pid=1234,
            ppid=123,
            privilege='User',
            host='WORKSTATION',
            contact='unknown',
            created=agent_creation_time,
        )
        want_operation_metadata = dict(
            operation_name='test',
            operation_start=start_time,
            operation_adversary='test adversary',
        )
        want_attack_metadata = dict(
            tactic='test tactic',
            technique_name='test technique',
            technique_id='T0000',
        )
        want = [
            dict(
                command='d2hvYW1p',
                delegated_timestamp='2021-01-01 08:00:00',
                collected_timestamp='2021-01-01 08:01:00',
                finished_timestamp='2021-01-01 08:02:00',
                status=0,
                platform='windows',
                executor='psh',
                pid=789,
                agent_metadata=want_agent_metadata,
                ability_metadata=dict(
                    ability_id='123',
                    ability_name='test ability',
                    ability_description='test ability desc',
                ),
                operation_metadata=want_operation_metadata,
                attack_metadata=want_attack_metadata,
            ),
            dict(
                command='aG9zdG5hbWU=',
                delegated_timestamp='2021-01-01 09:00:00',
                collected_timestamp='2021-01-01 09:01:00',
                finished_timestamp='2021-01-01 09:02:00',
                status=0,
                platform='windows',
                executor='psh',
                pid=7890,
                agent_metadata=want_agent_metadata,
                ability_metadata=dict(
                    ability_id='456',
                    ability_name='test ability 2',
                    ability_description='test ability 2 desc',
                ),
                operation_metadata=want_operation_metadata,
                attack_metadata=want_attack_metadata,
            ),
        ]
        loop.run_until_complete(op_for_event_logs.write_event_logs_to_disk(file_svc, data_svc))
        target_path = '/tmp/event_logs/operation_%s.json' % op_for_event_logs.id
        assert os.path.isfile(target_path)
        try:
            with open(target_path, 'rb') as log_file:
                recorded_log = json.load(log_file)
            assert recorded_log == want
        finally:
            os.remove(target_path)

    @mock.patch.object(Operation, '_emit_state_change_event')
    def test_no_state_change_event_on_instantiation(self, mock_emit_state_change_method, fake_event_svc, adversary):
        Operation(name='test', agents=[], adversary=adversary)
        mock_emit_state_change_method.assert_not_called()

    @mock.patch.object(Operation, '_emit_state_change_event')
    def test_no_state_change_event_fired_when_setting_same_state(self, mock_emit_state_change_method, fake_event_svc, adversary):
        initial_state = 'running'
        op = Operation(name='test', agents=[], adversary=adversary, state=initial_state)
        op.state = initial_state
        mock_emit_state_change_method.assert_not_called()

    @mock.patch.object(Operation, '_emit_state_change_event')
    def test_state_change_event_fired_on_state_change(self, mock_emit_state_change_method, fake_event_svc, adversary):
        op = Operation(name='test', agents=[], adversary=adversary, state='running')
        op.state = 'finished'
        mock_emit_state_change_method.assert_called_with(from_state='running', to_state='finished')

    def test_emit_state_change_event(self, loop, fake_event_svc, adversary):
        op = Operation(name='test', agents=[], adversary=adversary, state='running')
        fake_event_svc.reset()

        loop.run_until_complete(
            op._emit_state_change_event(
                from_state='running',
                to_state='finished'
            )
        )

        expected_key = (Operation.EVENT_EXCHANGE, Operation.EVENT_QUEUE_STATE_CHANGED)
        assert expected_key in fake_event_svc.fired

        event_kwargs = fake_event_svc.fired[expected_key]
        assert event_kwargs['op'] == op.id
        assert event_kwargs['from_state'] == 'running'
        assert event_kwargs['to_state'] == 'finished'

    def test_with_learning_parser(self, loop, contact_svc, data_svc, learning_svc, event_svc, op_with_learning_parser, make_test_link, make_test_result):
        test_link = make_test_link(1234)
        op_with_learning_parser.add_link(test_link)
        test_result = make_test_result(test_link.id)
        loop.run_until_complete(data_svc.store(op_with_learning_parser))
        loop.run_until_complete(contact_svc._save(test_result))
        assert len(test_link.facts) == 1
        fact = test_link.facts[0]
        assert fact.trait == 'host.ip.address'
        assert fact.value == '10.10.10.10'

    def test_without_learning_parser(self, loop, app_svc, contact_svc, data_svc, learning_svc, event_svc, op_without_learning_parser, make_test_link, make_test_result):
        app_svc = app_svc(loop)  # contact_svc._save(...) needs app service registered
        test_link = make_test_link(5678)
        op_without_learning_parser.add_link(test_link)
        test_result = make_test_result(test_link.id)
        loop.run_until_complete(data_svc.store(op_without_learning_parser))
        loop.run_until_complete(contact_svc._save(test_result))
        assert len(test_link.facts) == 0<|MERGE_RESOLUTION|>--- conflicted
+++ resolved
@@ -80,10 +80,6 @@
 
 
 @pytest.fixture
-<<<<<<< HEAD
-def test_ability(ability, executor):
-    return ability(ability_id='123', executors=[executor(name='psh', platform='windows')])
-=======
 def fake_event_svc(loop):
     class FakeEventService(BaseService, EventServiceInterface):
         def __init__(self):
@@ -107,9 +103,8 @@
 
 
 @pytest.fixture
-def test_ability(ability):
-    return ability(ability_id='123')
->>>>>>> f4fe3c91
+def test_ability(ability, executor):
+    return ability(ability_id='123', executors=[executor(name='psh', platform='windows')])
 
 
 @pytest.fixture
